--- conflicted
+++ resolved
@@ -19,11 +19,7 @@
 import copy
 
 from .utils import show_automata
-<<<<<<< HEAD
-from .algos import chain_automata, multiop
-=======
-from .algos import chain_automata, multiop, get_shortest_strings, get_shortest_strings_bfs, get_word_cycles
->>>>>>> 4f9b45af
+from .algos import chain_automata, multiop, get_word_cycles
 #types
 from .core import AutConstraints, Aut, Constraints, SegAut, RE
 # classes
@@ -268,14 +264,6 @@
         return True
 
 
-<<<<<<< HEAD
-=======
-        # comp = aut_r.minimal_automaton().complement()
-        # tmp = aut_l.product(comp).trim()
-        #
-        # return len(tmp.useful_states()) == 0
-
-
     def has_empty_product(self) -> bool:
         """
         Have the automata corresponding to each side empty language?
@@ -283,16 +271,16 @@
         auts_l = self.automata_for_side("left")
         auts_r = self.automata_for_side("right")
 
-        aut_l = multiop(auts_l, lambda x,y: x.concatenate(y))
-        aut_r = multiop(auts_r, lambda x,y: x.concatenate(y))
-
-        tmp_l = aut_l.proper()
-        tmp_r = aut_r.proper()
-
-        return len(awalipy.product(tmp_l, tmp_r).trim().final_states()) == 0
-
-
->>>>>>> 4f9b45af
+        aut_l = multiop(auts_l, mata.Nfa.concatenate(x,y))
+        aut_r = multiop(auts_r, mata.Nfa.concatenate(x,y))
+
+
+        prod, _ = mata.Nfa.intersection(aut_l, aut_r)
+        return mata.Nfa.is_lang_empty_word_counterexample(prod)[0]
+
+        #return len(awalipy.product(tmp_l, tmp_r).trim().final_states()) == 0
+
+
     def automaton_for_side(self, side: str) -> Aut:
         """!
         Get an automaton for a given side.
